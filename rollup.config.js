--- conflicted
+++ resolved
@@ -2,18 +2,19 @@
 
 const dependencyNames = Array.prototype.concat.call (
   Object.keys (pkg.dependencies),
-  Object.keys (pkg.peerDependencies)
+  Object.keys (pkg.peerDependencies),
+  ['fluture/index.js', 'fluture-hooks/index.js']
 );
 
 export default {
   input: 'index.js',
-<<<<<<< HEAD
-  external: ['fluture/index.js', 'fluture-hooks/index.js'],
+  external: dependencyNames,
   output: {
     format: 'umd',
     name: 'booture',
-    file: 'index.cjs',
+    file: 'dist/umd.js',
     interop: false,
+    exports: 'named',
     paths: {
       'fluture/index.js': 'fluture',
       'fluture-hooks/index.js': 'fluture-hooks',
@@ -23,14 +24,4 @@
       'fluture-hooks/index.js': 'flutureHooks',
     },
   },
-=======
-  external: dependencyNames,
-  output: {
-    format: 'umd',
-    file: 'dist/umd.js',
-    name: 'flutureProject',
-    exports: 'named',
-    globals: {}
-  }
->>>>>>> 4ecfda7d
 };